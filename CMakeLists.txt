--- conflicted
+++ resolved
@@ -11,11 +11,7 @@
   geometry_msgs
   nav_msgs
   sensor_msgs
-<<<<<<< HEAD
-  visualization_msgs
-=======
   std_msgs
->>>>>>> b3661acc
   std_srvs
   roscpp
   roslib
@@ -23,7 +19,6 @@
   tf_conversions
 )
 
-<<<<<<< HEAD
 set(CMAKE_MODULE_PATH ${CMAKE_MODULE_PATH} ${CMAKE_CURRENT_SOURCE_DIR}/cmake)
 find_package(Bullet REQUIRED)
 
@@ -33,16 +28,12 @@
 
 set(Stonefish_INCLUDE_DIRS external/stonefish/Library/include ${PROJECT_BINARY_DIR}/external/stonefish)
 set(Stonefish_LIBRARIES Stonefish)
-=======
-find_package(PkgConfig REQUIRED)
-pkg_check_modules(Stonefish REQUIRED stonefish>=1.2.0)
 
 add_message_files(
   FILES
   Int32Stamped.msg
   ThrusterState.msg
 )
->>>>>>> b3661acc
 
 add_service_files(
   FILES
@@ -55,14 +46,7 @@
   std_msgs
 )
 
-<<<<<<< HEAD
-#find_package(PkgConfig REQUIRED)
-#pkg_check_modules(Stonefish REQUIRED stonefish)
-
-set(CMAKE_CXX_STANDARD 14)
-=======
 set(CMAKE_CXX_STANDARD 17)
->>>>>>> b3661acc
 add_compile_options(${Stonefish_CFLAGS})
 
 catkin_package(
@@ -78,12 +62,7 @@
                  roslib
                  tf 
                  tf_conversions
-<<<<<<< HEAD
-                 #DEPENDS BULLET Stonefish
-=======
-		             message_runtime
-  DEPENDS Stonefish
->>>>>>> b3661acc
+		         message_runtime
 )
 
 include_directories(
@@ -98,22 +77,13 @@
 src/ROSSimulationManager.cpp
 src/ROSScenarioParser.cpp
 )
-<<<<<<< HEAD
-
-add_dependencies(stonefish_ros ${catkin_EXPORTED_TARGETS})
-
-=======
+#add_dependencies(stonefish_ros ${catkin_EXPORTED_TARGETS})
 add_dependencies(stonefish_ros ${${PROJECT_NAME}_EXPORTED_TARGETS})
->>>>>>> b3661acc
 target_link_libraries(stonefish_ros ${catkin_LIBRARIES} ${Stonefish_LIBRARIES})
 
 #Universal simulators with XML parser
 add_executable(parsed_simulator src/parsed_simulator.cpp)
-<<<<<<< HEAD
-target_link_libraries(parsed_simulator ${catkin_LIBRARIES} ${Stonefish_LIBRARIES} stonefish_ros)
-=======
 target_link_libraries(parsed_simulator ${catkin_LIBRARIES} ${Stonefish_LIBRARIES} stonefish_ros)
 
 add_executable(parsed_simulator_nogpu src/parsed_simulator_nogpu.cpp)
-target_link_libraries(parsed_simulator_nogpu ${catkin_LIBRARIES} ${Stonefish_LIBRARIES} stonefish_ros)
->>>>>>> b3661acc
+target_link_libraries(parsed_simulator_nogpu ${catkin_LIBRARIES} ${Stonefish_LIBRARIES} stonefish_ros)